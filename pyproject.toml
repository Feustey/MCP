--- conflicted
+++ resolved
@@ -9,13 +9,10 @@
 requires-python = ">=3.9"
 dependencies = [
     "ipykernel>=6.29.5",
-<<<<<<< HEAD
     "linkup-sdk>=0.2.4",
     "llama-index[cpu]>=0.12.25",
     "llama-index-embeddings-huggingface[cpu]>=0.5.2",
     "llama-index-llms-ollama[cpu]>=0.5.3",
-=======
->>>>>>> adcb9089
     "mcp[cli]>=1.5.0",
     "gunicorn==23.0.0",
     "uvicorn==0.27.1",
